--- conflicted
+++ resolved
@@ -7,12 +7,7 @@
 In the Cloud9 workspace, run the following commands:
 
 {{< tabs name="install software" >}}
-<<<<<<< HEAD
 {{< tab name="cdk" include="tabs/cdk.md" />}}
 {{< tab name="ecscli" include="tabs/ecscli.md" />}}
-{{< tab name="mu" include="tabs/mu.md" />}}
-=======
-{{< tab name="ecs-cli" include="tabs/ecscli.md" />}}
->>>>>>> 93e467f4
 {{< /tabs >}}
 
