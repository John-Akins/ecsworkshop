--- conflicted
+++ resolved
@@ -23,12 +23,7 @@
 
 
 {{< tabs name="Build the Acceptance and Production Environments" >}}
-<<<<<<< HEAD
 {{< tab name="cdk" include="tabs/cdk.md" />}}
-{{< tab name="ecscli" include="tabs/ecscli.md" />}}
-{{< tab name="mu" include="tabs/mu.md" />}}
-=======
 {{< tab name="ecs-cli fargate mode" include="tabs/ecscli.md" />}}
 {{< tab name="ecs-cli ec2 mode" include="tabs/ecscli-ec2-mode.md" />}}
->>>>>>> 93e467f4
 {{< /tabs >}}
