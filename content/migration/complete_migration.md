---
title: "Migrate our workload"
chapter: false
weight: 55
---

### We have a container image, now what?

Now we need to get our containerized application up and running in a production ready environment.
If you are new to containers, this can turn out to be a steep learning curve when getting started.
At this point you could run this container on an EC2 host and write your own glue logic to script everything together to ensure your container stays up and running and scales as needed.
This is most certainly not the recommended approach, and hence why we have container orchestrators which were designed to solve these problems.

A container orchestration service is responsible for coordinating the "where" and "how" for your containers.
This is a very simple explanation, but there is a lot of power that comes with an orchestrator and the benefits are abundant.

When we deploy our application we want to take advantage of some of the power that comes with an orchestrator.
Here are some of the things that we will want to implement to be elastic, secure, operationally aware, and fast:

- Service autoscaling: We want to scale our service in and out to meet the demand of our applications users.
- Health checks: If the application is unresponsive or fails, we need the orchestrator to replace it.
- Logging/Monitoring: We need insight into our application logs as well as system level metrics like CPU and Memory.

In this workshop we're going to use Amazon Elastic Container Service to deploy our container workload.
We could do this in the AWS Console, via CloudFormation/Terraform, as well as the AWS CDK.
While those tools are powerful and have their benefits, we're going to take advantage of an opinionated CLI that will help build our environment employing recommended practices.
The tool we will be using is the [AWS Copilot CLI](ihttps://aws.github.io/copilot-cli/).

### AWS Copilot

The Copilot CLI is a tool for developers to build, release, and operate production-ready containerized applications on AWS App Runner, Amazon ECS, and AWS Fargate.
From getting started, pushing to staging, and releasing to production, Copilot can help manage the entire lifecycle of your application development.

Let's get started with using the Copilot CLI to get our application deployed.

### Define our application

Copilot starts with defining our application. Look at this as in terms of a Service Oriented Architecture (SOA).
One application may be comprised of one, tens, hundreds, or thousands of services.

We'll start by issuing a command to create the structure of our application.

```bash
copilot app init
```

The CLI will ask some questions, and then it will begin to create the skeleton framework for our application.
It will ask you to name the application and for this workshop we will name our application `migration-demo`, then hit enter.
This will take a couple of minutes.

This command is not going to create our environments, we'll get into that in just a moment.
At a high level, copilot is going to provision an S3 Bucket, KMS Key, as well as some other boilerplate for the application.
For more information, please refer to the [documentation](https://aws.github.io/copilot-cli/docs/concepts/applications/)

Next, we're going to deploy a test environment.

### Define our environment

When migrating applications from one environment to the next, it's important to understand the requirements of the existing application.
Some things we need to understand are:

- Network/Communication requirements
- Data requirements (Database communication, latency requirements, etc)
- DNS/Service Discovery

Having a clear understanding of the current picture will help us avoid issues as we migrate.
We mentioned earlier that we want to keep the same VPC to enable other services to communicate to the user api service.
The Copilot CLI can create a new VPC on our behalf with recommend practices built in, but since we are keeping the VPC we will create our environment and explicitely pass in the details of the existing VPC.

Run the following command to get started with deploying our test environment:

```bash
# We need the VPC ID, so we'll locate it using the AWS CLI
vpc_id=$(aws ec2 describe-vpcs --filters Name=tag:Name,Values=BuildEc2EnvironmentStack/DemoVPC --query Vpcs[].VpcId --output text)
# Next we'll initialize our environment passing in the VPC ID for our existing VPC
copilot env init --import-vpc-id $vpc_id --name test --app migration-demo
```

We will be prompted with a series of questions. 

- Which credentials would you like to use to create test?
  - Choose the default profile for our credentials.
- Which public/private subnets would you like to use?
  - Choose all of the subnets for public and private

Next, copilot is going to define and then build out our environment.
An environment includes the resources and "infrastructure" in which your services will be deployed to.
This includes the VPC, ECS Cluster, IAM roles, Security Groups, etc.
Copilot is building all of this using [AWS Cloudformation](https://aws.amazon.com/cloudformation/) behind the scenes, which is where the boilerplate infrastructure as code is managed.
For more information on what copilot does when creating environments, see the [documentation](https://aws.github.io/copilot-cli/docs/concepts/environments/)

This step will take a few minutes, but when it's done we will have an environment ready for us to deploy our container onto. Yes, it's really this easy!
Feel free to navigate in the AWS Console to see what resources were created, here are some places to look:
- ECS Clusters: https://us-west-2.console.aws.amazon.com/ecs/home?region=us-west-2#/clusters
- CloudFormation: https://us-west-2.console.aws.amazon.com/cloudformation/home?region=us-west-2#/stacks?filteringStatus=active&filteringText=&viewNested=true&hideStacks=false

You can also get the details of your environment using the Copilot CLI:

```bash
copilot env show -n test
```

Ok, so we now have our application and environment defined and built.
It's time to get our container image deployed!

### Define and deploy our service

One of the awesome things about containers is that once you've written your code, running it locally is as easy as typing docker run. 
Copilot makes running those same containers on AWS as easy as typing copilot init. 
Copilot will build your image, push it to Amazon ECR and set up all the infrastructure to run your service in a scalable and secure way.

Let's get started by initializing our service and walking through the guided experience.

```bash
copilot svc init
```

Once again we are prompted with a series of questions that will help Copilot understand how to deploy our service.

- Which service type best represents your service's architeture: 
  - Choose the Backend Service as this particular service is internal and not internet facing or requiring a load balancer.
- What do you want to name this Backend Service:
  - Name the service `userapi`
- Which Dockerfile would you like to use for userapi? 
  - We are prompted to choose a Dockerfile, upstream image, or custom field. We will choose Dockerfile as we created this earlier.

Copilot will create our manifest file locally as well as the ECR Repository for our container image to be stored.
Once the process is done, let's take a look at the manifest file.

```bash
cat copilot/userapi/manifest.yml
```

You may notice that there are some fields with values in the manifest that look familiar to what we defined in our Dockerfile earlier.
This is because copilot was able to look inside of our Dockerfile and translate those values into the manifest.
These values will be used when deploying our application to Amazon ECS.

```yaml
# Configuration for your containers and service.
image:
  # Docker build arguments. For additional overrides: https://aws.github.io/copilot-cli/docs/manifest/backend-service/#image-build
  build: Dockerfile
  # Port exposed through your container to route traffic to it.
  port: 8080
  healthcheck:
    # Container health checks: https://aws.github.io/copilot-cli/docs/manifest/backend-service/#image-healthcheck
    command: ["CMD-SHELL", "curl -f http://localhost:8080/health || exit 1"]
    interval: 5s
    retries: 2
    timeout: 5s
    start_period: 5s
```

At this point the manifest looks good, but there are some things missing that our service needs to function like it does when running on EC2.
Here's what we need to address prior to deploying our service:

- Enable our service to talk to the DynamoDB table via an IAM role
- Add a security group to our service that will enable other hosts with that security group attached to talk to one another.
- Add an environment variable to our service to know which DynamoDB table to talk to
- Add some basic autoscaling based off of CPU, as we know our application generally needs to scale on CPU when traffic spikes.

#### Addons

Additional AWS resources, referred to as "addons" in the CLI, are any additional AWS services that a service manifest does not integrate by default.
For example, an addon can be a DynamoDB table, an S3 bucket, or an RDS Aurora Serverless cluster that your service needs to read or write to.

We need to create an IAM role that will allow our container to interact with our DynamoDB table.
We'll do this by creating an addons directory under our service in the copilot directory, and add our IAM policy there which is defined as Cloudformation.

Run the command below to create the directory and paste the Cloudformation template.

```bash
# Create the addons directory
mkdir -p copilot/userapi/addons/
# Create the Cloudformation template and paste it in the addons directory
cat << EOF >> copilot/userapi/addons/ddb_iam.yml
Parameters:
    App:
        Type: String
        Description: Your application's name.
    Env:
        Type: String
        Description: The environment name your service, job, or workflow is being deployed to.
    Name:
        Type: String
        Description: The name of the service, job, or workflow being deployed.
Resources:
    UsersTablePolicy:
        Type: AWS::IAM::ManagedPolicy
        Properties:
            PolicyDocument:
                Version: 2012-10-17
                Statement:
                    - Sid: DDBActions
                      Effect: Allow
                      Action:
                        - dynamodb:BatchGetItem
                        - dynamodb:GetRecords
                        - dynamodb:GetShardIterator
                        - dynamodb:Query
                        - dynamodb:GetItem
                        - dynamodb:Scan
                        - dynamodb:ConditionCheckItem
                        - dynamodb:BatchWriteItem
                        - dynamodb:PutItem
                        - dynamodb:UpdateItem
                        - dynamodb:DeleteItem
                        - dynamodb:DescribeTable
                      Resource:
                        - !Sub 'arn:aws:dynamodb:\${AWS::Region}:\${AWS::AccountId}:table/UsersTable-\${Env}'

Outputs:
    # 1. You also need to output the IAM ManagedPolicy so that Copilot can inject it to your ECS task role.
    UsersTableAccessPolicyArn:
        Description: "The ARN of the ManagedPolicy to attach to the task role."
        Value: !Ref UsersTablePolicy
EOF
```

Looking at the CloudFormation template, we are creating an IAM policy that will allow our service to talk to the proper DynamoDB table.
Copilot passes in environment parameters to the template for us to reuse if needed, and we are using the environment name to dynamically choose our table on deployment.
Finally, in order for our service to get the IAM Policy attached we simple output the policy as a CloudFormation output and copilot will handle the rest!

Onto updating the manifest for the remaining items.

#### Updating the manifest file

The next thing we need for our application is the security group.
We want to use a pre-existing security group to enable our existing applications in the previous environment to communicate with our new service.

```bash
# We need the Security Group ID, so we'll locate it using the AWS CLI
sec_grp_id=$(aws ec2 describe-security-groups --filters Name=tag:Name,Values=BuildEc2EnvironmentStack/ApplicationASG --query SecurityGroups[].GroupId --output text)
```

Next, we need to add an environment variable for our service to know which DynamoDB table to communicate with.
Let's get these values into the manifest file by running the command below:

```bash
cat << EOF >> copilot/userapi/manifest.yml

environments:
  test:
    variables:
      DYNAMO_TABLE: UsersTable-test
    network:
      vpc:
        security_groups: ['${sec_grp_id}']
EOF
```

Because each environment will have different values, you can see we are setting these values for the test environment.

The last thing we want to do is to add autoscaling based off of average CPU utilization for our service. 
Normally this would take a few steps to get this enabled, but with Copilot it's as easy as defining our count, range, and scale metric in the manifest.

Using your text editor of choice, modify the section where it says `count: 1` to the following:

```yaml
count:
  range: 1-10
  cpu_percentage: 50
```

This instructs Copilot to create an autoscaling policy for our service based on an average CPU utilization of 50% for three datapoints.

#### Deployment time

It's time to deploy our service! 
Run the following to start the deployment:

```bash
copilot svc deploy
```

This will take a couple of minutes, so let's talk through what is happening during this process.

1) Copilot will build the Docker image, tag it, and push it to the image repository in Amazon ECR.
2) It creates a Task definiton and service in Amazon ECS, which is responsible for ensuring that our containers are up and running.
3) Logging, IAM policies, and Service Discovery name are created for our service.
4) Service autoscaling policies are created for our service to autoscale between one and ten tasks, based on an average CPU utilization of 50%.

Once it's done, let's do some testing.

To start, we can execute a shell in the container, let's do that now.

```bash
copilot svc exec
```

Once in the shell, run the following commands to confirm our application is able to talk to the DynamoDB table and work as we expect.

```bash
bash
curl localhost:8080/health
echo
curl -s localhost:8080/all_users
echo
exit
exit
```

Our service is working as we expect and it's able to talk to the database succesfully!
Let's start an ssm session back to our EC2 instance and test that we're able to communicate from that instance to our service via service discovery.
In this scenario we are testing that the security group that we added to the task will allow communication from other hosts that have that security group attached.

```bash
<<<<<<< HEAD
# Locate the instance ID for us to access
=======
# Locate the instance ID to access
>>>>>>> b2e1aade
instance_id=$(aws ec2 describe-instances --filters Name=instance-state-name,Values=running Name=tag:Name,Values=BuildEc2EnvironmentStack/ApplicationASG --query Reservations[].Instances[0].InstanceId --output text)
# Start a shell via SSM session manager
aws ssm start-session --target $instance_id
```

Now let's see if we can talk to our container via service discovery (which was created by Copilot):

```bash
# Curl the health endpoint
curl http://userapi.migration-demo.local:8080/health
# Curl the all_users endpoint
curl http://userapi.migration-demo.local:8080/all_users
```

Success! We are now succesfully running our code as a container running on Amazon ECS.
At this point any applications talking to this service could flip the hostname for the previous version of the service to the service discovery endpoint.

Now that we're done, let's clean up the resources.<|MERGE_RESOLUTION|>--- conflicted
+++ resolved
@@ -305,11 +305,7 @@
 In this scenario we are testing that the security group that we added to the task will allow communication from other hosts that have that security group attached.
 
 ```bash
-<<<<<<< HEAD
-# Locate the instance ID for us to access
-=======
 # Locate the instance ID to access
->>>>>>> b2e1aade
 instance_id=$(aws ec2 describe-instances --filters Name=instance-state-name,Values=running Name=tag:Name,Values=BuildEc2EnvironmentStack/ApplicationASG --query Reservations[].Instances[0].InstanceId --output text)
 # Start a shell via SSM session manager
 aws ssm start-session --target $instance_id
